// src/content/content.js

/**
 * Helper function to create DOM elements from structured data
 * @param {string} tag - The HTML tag to create
 * @param {object} attributes - Attributes to set on the element
 * @param {string|Element|Array} content - Content to add to the element
 * @returns {HTMLElement} The created element
 */
function createElement(tag, attributes = {}, content = null) {
  const element = document.createElement(tag);
  
  // Set attributes
  Object.entries(attributes).forEach(([key, value]) => {
    if (key === 'style') {
      element.style.cssText = value;
    } else if (key === 'className') {
      element.className = value;
    } else {
      element.setAttribute(key, value);
    }
  });
  
  // Add content
  if (content !== null) {
    if (typeof content === 'string') {
      element.textContent = content;
    } else if (content instanceof Element) {
      element.appendChild(content);
    } else if (Array.isArray(content)) {
      content.forEach(child => {
        if (typeof child === 'string') {
          element.appendChild(document.createTextNode(child));
        } else if (child instanceof Element) {
          element.appendChild(child);
        }
      });
    }
  }
  
  return element;
}

// Safely set HTML using DOMParser to avoid innerHTML
function safeSetHTML(element, htmlString) {
  if (!element) return;
  const parser = new DOMParser();
  const parsed = parser.parseFromString(htmlString, 'text/html');
  element.textContent = '';
  parsed.body.childNodes.forEach(node => {
    element.appendChild(node.cloneNode(true));
  });
}

// Basic heuristic to detect base form, word type and other forms
function getWordFormInfo(word) {
  const lower = word.toLowerCase().trim();
  let base = lower;
  let form = 'base form';
  let type = 'unknown';

  if (lower.endsWith('ing')) {
    base = lower.slice(0, -3);
    type = 'verb';
    form = 'present participle';
  } else if (lower.endsWith('ed')) {
    base = lower.slice(0, -2);
    type = 'verb';
    form = 'past tense';
  } else if (lower.endsWith('es')) {
    base = lower.slice(0, -2);
    type = 'verb/noun';
    form = 'third-person singular or plural';
  } else if (lower.endsWith('s') && lower.length > 3) {
    base = lower.slice(0, -1);
    type = 'verb/noun';
    form = 'third-person singular or plural';
  } else if (lower.endsWith('er')) {
    base = lower.slice(0, -2);
    type = 'adjective';
    form = 'comparative';
  } else if (lower.endsWith('est')) {
    base = lower.slice(0, -3);
    type = 'adjective';
    form = 'superlative';
  } else if (lower.endsWith('ly')) {
    base = lower.slice(0, -2);
    type = 'adverb';
    form = 'adverb';
  }

  const forms = [];
  if (type.startsWith('verb')) {
    forms.push({ form: 'base', word: base, example: `to ${base}` });
    forms.push({ form: '3rd person singular', word: base + 's', example: `He ${base}s.` });
    forms.push({ form: 'past', word: base + 'ed', example: `They ${base}ed.` });
    forms.push({ form: 'present participle', word: base + 'ing', example: `I am ${base}ing.` });
  } else if (type === 'noun' || type === 'verb/noun') {
    forms.push({ form: 'singular', word: base, example: `a ${base}` });
    forms.push({ form: 'plural', word: base + 's', example: `many ${base}s` });
    forms.push({ form: 'possessive', word: `${base}'s`, example: `${base}'s example` });
  } else if (type === 'adjective') {
    forms.push({ form: 'positive', word: base, example: `a ${base} thing` });
    forms.push({ form: 'comparative', word: base + 'er', example: `a ${base}er thing` });
    forms.push({ form: 'superlative', word: base + 'est', example: `the ${base}est thing` });
  }

  return { base, form, type, forms };
}

// Prepend word type and form information to an explanation if missing
function addWordInfoToExplanation(word, explanation) {
  const formInfo = getWordFormInfo(word);
  let finalExplanation = explanation.trim();
  if (!finalExplanation.toLowerCase().includes('word type')) {
    const infoLines = [`Word Type: ${formInfo.type}`, `Current Form: ${formInfo.form}`];
    if (formInfo.forms.length > 0) {
      infoLines.push('Other Forms:');
      formInfo.forms.forEach(f => {
        infoLines.push(`- ${f.word} (${f.form}) - ${f.example}`);
      });
    }
    finalExplanation = infoLines.join('\n') + '\n\n' + finalExplanation;
  }
  return finalExplanation;
}

/**
 * Creates and displays a modal dialog with the LLM's formatted response.
 * @param {string} selectedText - The text the user selected.
 * @param {string} response - The response from the LLM.
 */
async function createResponseModal(selectedText, response, context = null, provider = null) {
  // Remove any existing modal to prevent duplicates
  const existingModal = document.getElementById('smartdefine-modal');
  if (existingModal) {
    existingModal.remove();
  }

  // Get learning settings
  const storage = await browser.storage.local.get(['learningSettings']);
  const learningSettings = storage.learningSettings || {
    saveToWordList: true,
    showSaveButton: true
  };

  // --- Modal Container ---
  const modal = document.createElement('div');
  modal.id = 'smartdefine-modal';
  modal.style.cssText = `
    position: fixed;
    top: 0;
    left: 0;
    width: 100%;
    height: 100%;
    background-color: rgba(0, 0, 0, 0.6);
    z-index: 2147483647; /* Use a very high z-index */
    display: flex;
    justify-content: center;
    align-items: center;
    backdrop-filter: blur(4px);
    animation: fadeIn 0.3s ease-out;
  `;

  // --- Modal Content Box ---
  const modalContent = document.createElement('div');
  modalContent.style.cssText = `
    background: linear-gradient(135deg, #ffffff 0%, #f8fafc 100%);
    padding: 0;
    border-radius: 16px;
    width: 90%;
    max-width: 700px;
    max-height: 85vh;
    overflow: hidden;
    display: flex;
    flex-direction: column;
    box-shadow: 0 25px 50px -12px rgba(0, 0, 0, 0.25);
    font-family: -apple-system, BlinkMacSystemFont, 'Segoe UI', Roboto, sans-serif;
    position: relative;
    animation: slideIn 0.3s ease-out;
    border: 1px solid rgba(255, 255, 255, 0.2);
  `;

  // --- CSS Styles and Animations ---
  const style = document.createElement('style');
  style.textContent = `
    @keyframes fadeIn {
      from { opacity: 0; }
      to { opacity: 1; }
    }
    @keyframes slideIn {
      from { transform: translateY(-20px) scale(0.95); opacity: 0; }
      to { transform: translateY(0) scale(1); opacity: 1; }
    }
    /* Styles for the formatted content area */
    .smartdefine-content-area h3 {
      font-size: 18px;
      font-weight: 600;
      color: #1a202c; /* Darker text for headers */
      margin-top: 24px;
      margin-bottom: 12px;
      padding-bottom: 8px;
      border-bottom: 1px solid #e2e8f0; /* Subtle separator */
    }
    .smartdefine-content-area h3:first-child {
      margin-top: 0;
    }
    .smartdefine-content-area p {
      margin: 0 0 16px 0;
      color: #4a5568; /* Softer text for paragraphs */
      line-height: 1.6;
      font-size: 16px;
    }
    .smartdefine-content-area ul {
      margin: 0 0 16px 0;
      padding-left: 20px;
      color: #4a5568;
    }
    .smartdefine-content-area li {
      margin-bottom: 8px;
      line-height: 1.6;
      font-size: 16px;
      padding-left: 4px;
    }
    /* Bolding text for emphasis, like in the target design */
    .smartdefine-content-area li strong, .smartdefine-content-area p strong {
      color: #2d3748;
      font-weight: 600;
    }
  `;
  document.head.appendChild(style);

  // --- Modal Header ---
  const header = document.createElement('div');
  header.style.cssText = `
    background: linear-gradient(135deg, #4CAF50 0%, #45a049 100%);
    color: white;
    padding: 20px 24px;
    position: relative;
    flex-shrink: 0; /* Prevents header from shrinking */
  `;

  const closeButton = document.createElement('button');
  closeButton.innerHTML = '×';
  closeButton.style.cssText = `
    position: absolute;
    top: 16px;
    right: 20px;
    background: rgba(255, 255, 255, 0.2);
    border: none;
    color: white;
    font-size: 24px;
    cursor: pointer;
    width: 32px;
    height: 32px;
    border-radius: 50%;
    display: flex;
    align-items: center;
    justify-content: center;
    line-height: 1;
    transition: all 0.2s ease;
  `;
  closeButton.onmouseover = () => {
    closeButton.style.background = 'rgba(255, 255, 255, 0.3)';
    closeButton.style.transform = 'scale(1.1)';
  };
  closeButton.onmouseout = () => {
    closeButton.style.background = 'rgba(255, 255, 255, 0.2)';
    closeButton.style.transform = 'scale(1)';
  };
  closeButton.onclick = () => modal.remove();

  const title = document.createElement('h2');
  title.textContent = selectedText;
  title.style.cssText = `
    margin: 0;
    font-size: 28px;
    font-weight: 700;
    text-shadow: 0 2px 4px rgba(0, 0, 0, 0.1);
    max-width: 70%;
  `;

  const subtitle = document.createElement('p');
  subtitle.textContent = 'AI-Powered Word Explanation';
  subtitle.style.cssText = `
    margin: 4px 0 0 0;
    opacity: 0.9;
    font-size: 14px;
    font-weight: 400;
  `;

  header.appendChild(closeButton);
  header.appendChild(title);
  header.appendChild(subtitle);

  // Add save button if enabled in settings (will be added later in createResponseModal function)

  // --- Modal Content Area ---
  const contentArea = document.createElement('div');
  contentArea.className = 'smartdefine-content-area'; // Add class for specific styling
  contentArea.style.cssText = `
    padding: 24px;
    overflow-y: auto;
    flex-grow: 1; /* Allows content to fill available space */
  `;

  // Word type and form information
  const wordInfo = getWordFormInfo(selectedText);
  const infoDiv = document.createElement('div');
  infoDiv.style.cssText = 'margin-bottom: 16px;';
  let infoHTML = `<strong>Word Type:</strong> ${wordInfo.type}<br><strong>Current Form:</strong> ${wordInfo.form}`;
  if (wordInfo.forms.length > 0) {
    infoHTML += '<br><strong>Other Forms:</strong><ul>';
    wordInfo.forms.forEach(f => {
      infoHTML += `<li>${f.word} (${f.form}) - ${f.example}</li>`;
    });
    infoHTML += '</ul>';
  }
  safeSetHTML(infoDiv, infoHTML);
  contentArea.appendChild(infoDiv);

  // Parse and format the response using DOM methods
  const formattedContent = formatLLMResponse(response, selectedText);
  contentArea.appendChild(formattedContent);

  // Add context information if available
  if (context && (context.fullSentence || (context.before && context.after))) {
    const contextSection = document.createElement('div');
    contextSection.style.cssText = `
      background: linear-gradient(135deg, #f0f8ff 0%, #e6f3ff 100%);
      border: 1px solid #b3d9ff;
      border-radius: 12px;
      padding: 16px;
      margin: 20px 24px;
      font-size: 14px;
    `;
    
    let contextHTML = `
      <div style="display: flex; align-items: center; gap: 8px; margin-bottom: 12px;">
        <span style="font-size: 18px;">🎯</span>
        <h4 style="margin: 0; color: #1e40af; font-size: 16px; font-weight: 600;">Context Information</h4>
      </div>
    `;
    
    if (context.fullSentence) {
      contextHTML += `
        <div style="margin-bottom: 8px;">
          <strong style="color: #1e40af;">Full sentence:</strong><br>
          <span style="color: #374151; font-style: italic;">"${context.fullSentence}"</span>
        </div>
      `;
    }
    
    if (context.before && context.after) {
      contextHTML += `
        <div>
          <strong style="color: #1e40af;">Surrounding text:</strong><br>
          <span style="color: #6b7280;">...${context.before}</span> 
          <span style="background: #fef3c7; padding: 2px 4px; border-radius: 4px; font-weight: 600;">${selectedText}</span> 
          <span style="color: #6b7280;">${context.after}...</span>
        </div>
      `;
    }
    
    safeSetHTML(contextSection, contextHTML);
    modalContent.insertBefore(contextSection, contentArea.nextSibling);
  }

  // --- Assemble Modal ---
  modalContent.appendChild(header);
  modalContent.appendChild(contentArea);
  modal.appendChild(modalContent);

  // Add save button if enabled and not loading
  if (learningSettings.saveToWordList && learningSettings.showSaveButton && response !== "Loading explanation...") {
    const saveButton = document.createElement('button');
    saveButton.innerHTML = '🔖';
    saveButton.title = 'Save to Word List';
    saveButton.style.cssText = `
      position: absolute;
      top: 16px;
      right: 140px;
      background: rgba(255, 255, 255, 0.2);
      border: none;
      color: white;
      font-size: 20px;
      cursor: pointer;
      width: 32px;
      height: 32px;
      border-radius: 50%;
      display: flex;
      align-items: center;
      justify-content: center;
      line-height: 1;
      transition: all 0.2s ease;
    `;
    saveButton.onmouseover = () => {
      saveButton.style.background = 'rgba(255, 255, 255, 0.3)';
      saveButton.style.transform = 'scale(1.1)';
    };
    saveButton.onmouseout = () => {
      saveButton.style.background = 'rgba(255, 255, 255, 0.2)';
      saveButton.style.transform = 'scale(1)';
    };
    saveButton.onclick = async () => {
      // Extract context for saving
      const learningSettings = await browser.storage.local.get(['learningSettings']);
      const context = learningSettings.learningSettings?.contextAwareDefinitions ? extractContext(selectedText) : null;
      showSaveToListModal(selectedText, response, context, provider);
    };
    
    header.appendChild(saveButton);
  }

  // Add export button if not loading
  if (response !== "Loading explanation...") {
    const exportButton = document.createElement('button');
    exportButton.innerHTML = '📤';
    exportButton.title = 'Export Word';
    exportButton.style.cssText = `
      position: absolute;
      top: 16px;
      right: 60px;
      background: rgba(255, 255, 255, 0.2);
      border: none;
      color: white;
      font-size: 20px;
      cursor: pointer;
      width: 32px;
      height: 32px;
      border-radius: 50%;
      display: flex;
      align-items: center;
      justify-content: center;
      line-height: 1;
      transition: all 0.2s ease;
    `;
    exportButton.onmouseover = () => {
      exportButton.style.background = 'rgba(255, 255, 255, 0.3)';
      exportButton.style.transform = 'scale(1.1)';
    };
    exportButton.onmouseout = () => {
      exportButton.style.background = 'rgba(255, 255, 255, 0.2)';
      exportButton.style.transform = 'scale(1)';
    };
    exportButton.onclick = () => showExportModal(selectedText, response);
    
    header.appendChild(exportButton);
  }

  // Add pronunciation button if Web Speech API is available and not loading
  if (response !== "Loading explanation..." && 'speechSynthesis' in window) {
    const pronunciationButton = document.createElement('button');
    pronunciationButton.innerHTML = '🔊';
    pronunciationButton.title = 'Play Pronunciation';
    pronunciationButton.style.cssText = `
      position: absolute;
      top: 16px;
      right: 100px;
      background: rgba(255, 255, 255, 0.2);
      border: none;
      color: white;
      font-size: 20px;
      cursor: pointer;
      width: 32px;
      height: 32px;
      border-radius: 50%;
      display: flex;
      align-items: center;
      justify-content: center;
      line-height: 1;
      transition: all 0.2s ease;
    `;
    pronunciationButton.onmouseover = () => {
      pronunciationButton.style.background = 'rgba(255, 255, 255, 0.3)';
      pronunciationButton.style.transform = 'scale(1.1)';
    };
    pronunciationButton.onmouseout = () => {
      pronunciationButton.style.background = 'rgba(255, 255, 255, 0.2)';
      pronunciationButton.style.transform = 'scale(1)';
    };
    pronunciationButton.onclick = () => playPronunciation(selectedText, response);
    
    header.appendChild(pronunciationButton);
  }

  // Add to page
  document.body.appendChild(modal);

  // --- Event Listeners for Closing Modal ---
  const closeModal = () => {
    modal.remove();
    document.removeEventListener('keydown', escapeHandler);
  };
  
  modal.onclick = (e) => {
    if (e.target === modal) {
      closeModal();
    }
  };

  const escapeHandler = (e) => {
    if (e.key === 'Escape') {
      closeModal();
    }
  };
  document.addEventListener('keydown', escapeHandler);
}

/**
 * Parses and formats the raw LLM response into clean, structured DOM elements.
 * Converts basic Markdown (bold, italics) to DOM elements.
 * @param {string} response - The raw text response from the LLM.
 * @param {string} selectedWord - The word that was selected.
 * @returns {DocumentFragment} - The formatted DOM content.
 */
function formatLLMResponse(response, selectedWord) {
  const fragment = document.createDocumentFragment();
  
  // Handle the initial loading state
  if (response === "Loading explanation...") {
    const loadingDiv = createElement('div', {
      style: 'text-align: center; padding: 40px;'
    });
    
    const spinner = createElement('div', {
      style: 'display: inline-block; width: 40px; height: 40px; border: 4px solid #f3f3f3; border-top: 4px solid #4CAF50; border-radius: 50%; animation: spin 1s linear infinite;'
    });
    
    const loadingText = createElement('p', {
      style: 'margin-top: 16px; color: #666;'
    }, 'Loading explanation...');
    
    // Add keyframes for spinner animation
    const style = createElement('style');
    style.textContent = '@keyframes spin { 100% { transform: rotate(360deg); } }';
    
    loadingDiv.appendChild(spinner);
    loadingDiv.appendChild(loadingText);
    fragment.appendChild(style);
    fragment.appendChild(loadingDiv);
    return fragment;
  }

  // Helper function to convert markdown text to DOM elements
  const convertMarkdownToDOM = (text) => {
    const span = document.createElement('span');
    
    // Handle bold text **text** -> <strong>
    let processedText = text.replace(/\*\*(.*?)\*\*/g, '<BOLD>$1</BOLD>');
    // Handle italic text *text* -> <em>
    processedText = processedText.replace(/(?<!\*)\*(?!\*)(.*?)(?<!\*)\*(?!\*)/g, '<ITALIC>$1</ITALIC>');
    
    // Split by our markers and create appropriate elements
    const parts = processedText.split(/(<BOLD>.*?<\/BOLD>|<ITALIC>.*?<\/ITALIC>)/);
    
    parts.forEach(part => {
      if (part.startsWith('<BOLD>')) {
        const strong = createElement('strong', {}, part.replace(/<\/?BOLD>/g, ''));
        span.appendChild(strong);
      } else if (part.startsWith('<ITALIC>')) {
        const em = createElement('em', {}, part.replace(/<\/?ITALIC>/g, ''));
        span.appendChild(em);
      } else if (part) {
        span.appendChild(document.createTextNode(part));
      }
    });
    
    return span;
  };

  // Define section headers
  const sectionHeaders = {
    'meaning': 'Meaning',
    'definition': 'Meaning',
    'respelling': 'Respelling (Simplified Phonetics)',
    'phonetics': 'Phonetics',
    'pronunciation': 'Respelling (Simplified Phonetics)',
    'noun': 'Noun',
    'verb': 'Verb',
    'adjective': 'Adjective',
    'adverb': 'Adverb',
    'pronoun': 'Pronoun',
    'preposition': 'Preposition',
    'conjunction': 'Conjunction',
    'interjection': 'Interjection',
    'determiner': 'Determiner',
    'article': 'Article',
    'etymology': 'Etymology',
    'origin': 'Etymology',
    'synonyms': 'Synonyms',
    'antonyms': 'Antonyms',
    'examples': 'Examples',
    'collocations': 'Collocations',
    'memory aid': 'Ways to remember its meaning',
    'ways to remember': 'Ways to remember its meaning',
    'memory': 'Ways to remember its meaning',
  };
  
  const headerRegex = new RegExp(`^\\*{0,2}(${Object.keys(sectionHeaders).join('|')})(?:\\s*\\(.*?\\))?:?\\*{0,2}$`, 'i');

  const lines = response.split('\n');
  const sections = {};
  let currentSectionKey = null;
  let hasFoundFirstHeader = false;
  let firstParagraphLines = [];

  // Parse lines into sections
  for (const rawLine of lines) {
    const cleanLine = rawLine.trim().replace(/^(?:\*{1,2}|-)\s*|\s*(?:\*{1,2})$/g, '').trim();
    if (!cleanLine) continue;

    const match = cleanLine.match(headerRegex);
    if (match) {
      hasFoundFirstHeader = true;
      currentSectionKey = match[1].toLowerCase();
      if (!sections[currentSectionKey]) {
        sections[currentSectionKey] = [];
      }
    } else if (currentSectionKey) {
      sections[currentSectionKey].push(rawLine.trim());
    } else if (!hasFoundFirstHeader && cleanLine.length > 0) {
      firstParagraphLines.push(rawLine.trim());
    }
  }

  // If we have content before first header, treat it as meaning
  if (firstParagraphLines.length > 0 && !sections['meaning'] && !sections['definition']) {
    sections['meaning'] = firstParagraphLines;
  }

  // Define the display order
  const displayOrder = [
    'meaning',
    'definition',
    'respelling',
    'phonetics',
    'pronunciation',
    'noun',
    'verb',
    'adjective',
    'adverb',
    'pronoun',
    'preposition',
    'conjunction',
    'interjection',
    'determiner',
    'article',
    'synonyms',
    'antonyms',
    'examples',
    'collocations',
    'etymology',
    'origin',
    'memory aid',
    'ways to remember',
    'memory'
  ];
  const processedKeys = new Set();

  // Generate DOM elements for each section
  for (const key of displayOrder) {
    if (processedKeys.has(key) || !sections[key]) continue;

    const displayTitle = sectionHeaders[key];

    // Determine if section should be rendered as a list
    const defaultListSections = ['synonyms', 'antonyms', 'examples', 'collocations'];
    const bulletRegex = /^[-*]\s+/;
    const numberRegex = /^\d+\.\s*/;
    let isList = defaultListSections.includes(key);
    let isNumberList = false;

    if (!isList) {
      const numberMatches = sections[key].filter(line => numberRegex.test(line.trim())).length;
      const bulletMatches = sections[key].filter(line => bulletRegex.test(line.trim())).length;
      if (numberMatches > 0 && numberMatches >= bulletMatches) {
        isList = true;
        isNumberList = true;
      } else if (bulletMatches > 0) {
        isList = true;
      }
    }

    // Create section header
    const header = createElement('h3', {
      style: 'font-size: 18px; font-weight: 600; color: #1a202c; margin-top: 24px; margin-bottom: 12px; padding-bottom: 8px; border-bottom: 1px solid #e2e8f0;'
    }, displayTitle);
    fragment.appendChild(header);

    if (isList) {
      const listTag = isNumberList ? 'ol' : 'ul';
      const listEl = createElement(listTag, {
        style: 'margin: 0 0 16px 0; padding-left: 20px; color: #4a5568;'
      });

      const items = [];
      let current = null;
      sections[key].forEach(line => {
        const trimmed = line.trim();
        if ((isNumberList && numberRegex.test(trimmed)) || (!isNumberList && bulletRegex.test(trimmed))) {
          if (current) items.push(current);
          current = trimmed.replace(bulletRegex, '').replace(numberRegex, '').trim();
        } else {
          if (current) {
            current += ' ' + trimmed;
          } else {
            current = trimmed;
          }
        }
      });
      if (current) items.push(current);

      items.forEach(text => {
        const li = createElement('li', {
          style: 'margin-bottom: 8px; line-height: 1.6; font-size: 16px; padding-left: 4px;'
        });
        li.appendChild(convertMarkdownToDOM(text));
        listEl.appendChild(li);
      });
<<<<<<< HEAD

=======
>>>>>>> fb96579d
      fragment.appendChild(listEl);
    } else {
      const p = createElement('p', {
        style: 'margin: 0 0 16px 0; color: #4a5568; line-height: 1.6; font-size: 16px;'
      });
      sections[key].forEach((line, idx) => {
        if (idx > 0) p.appendChild(createElement('br'));
        p.appendChild(convertMarkdownToDOM(line.trim()));
      });
      fragment.appendChild(p);
    }

    processedKeys.add(key);
  }

  // If no sections were parsed, create a simple paragraph
  if (fragment.children.length === 0) {
    const p = createElement('p', {
      style: 'margin: 0 0 16px 0; color: #4a5568; line-height: 1.6; font-size: 16px;'
    }, response);
    fragment.appendChild(p);
  }

  return fragment;
}


// Save word to list functionality
async function showSaveToListModal(word, explanation, context = null, provider = null) {
  // Remove any existing save modal
  const existingSaveModal = document.getElementById('smartdefine-save-modal');
  if (existingSaveModal) {
    existingSaveModal.remove();
  }

  // Get existing categories
  const storage = await browser.storage.local.get(['wordLists', 'learningSettings']);
  const wordLists = storage.wordLists || {};
  const categories = Object.keys(wordLists);

  // Create save modal
  const saveModal = document.createElement('div');
  saveModal.id = 'smartdefine-save-modal';
  saveModal.style.cssText = `
    position: fixed;
    top: 0;
    left: 0;
    width: 100%;
    height: 100%;
    background-color: rgba(0, 0, 0, 0.7);
    z-index: 2147483648;
    display: flex;
    justify-content: center;
    align-items: center;
  `;

  const saveContent = document.createElement('div');
  saveContent.style.cssText = `
    background: white;
    padding: 30px;
    border-radius: 12px;
    width: 400px;
    box-shadow: 0 10px 30px rgba(0, 0, 0, 0.3);
    font-family: -apple-system, BlinkMacSystemFont, 'Segoe UI', Roboto, sans-serif;
  `;

  // Create save modal content safely using DOM methods
  const titleH3 = document.createElement('h3');
  titleH3.textContent = `Save "${word}" to Word List`;
  titleH3.style.cssText = 'margin: 0 0 20px 0; color: #333;';
  
  // Category selection div
  const categoryDiv = document.createElement('div');
  categoryDiv.style.cssText = 'margin-bottom: 15px;';
  const categoryLabel = document.createElement('label');
  categoryLabel.textContent = 'Select Category:';
  categoryLabel.style.cssText = 'display: block; margin-bottom: 5px; font-weight: 500;';
  const categorySelect = document.createElement('select');
  categorySelect.id = 'category-select';
  categorySelect.style.cssText = 'width: 100%; padding: 8px; border: 1px solid #ddd; border-radius: 4px;';
  
  if (categories.length === 0) {
    const emptyOption = document.createElement('option');
    emptyOption.value = '';
    emptyOption.textContent = 'No categories yet';
    categorySelect.appendChild(emptyOption);
  } else {
    categories.forEach(cat => {
      const option = document.createElement('option');
      option.value = cat;
      option.textContent = cat;
      categorySelect.appendChild(option);
    });
  }
  
  categoryDiv.appendChild(categoryLabel);
  categoryDiv.appendChild(categorySelect);
  
  // New category div
  const newCategoryDiv = document.createElement('div');
  newCategoryDiv.style.cssText = 'margin-bottom: 20px;';
  const newCategoryLabel = document.createElement('label');
  newCategoryLabel.textContent = 'Or create new category:';
  newCategoryLabel.style.cssText = 'display: block; margin-bottom: 5px; font-weight: 500;';
  const newCategoryInput = document.createElement('input');
  newCategoryInput.type = 'text';
  newCategoryInput.id = 'new-category';
  newCategoryInput.placeholder = 'Enter new category name';
  newCategoryInput.style.cssText = 'width: 100%; padding: 8px; border: 1px solid #ddd; border-radius: 4px; box-sizing: border-box;';
  
  newCategoryDiv.appendChild(newCategoryLabel);
  newCategoryDiv.appendChild(newCategoryInput);
  
  // Notes div
  const notesDiv = document.createElement('div');
  notesDiv.style.cssText = 'margin-bottom: 20px;';
  const notesLabel = document.createElement('label');
  notesLabel.textContent = 'Personal Notes (optional):';
  notesLabel.style.cssText = 'display: block; margin-bottom: 5px; font-weight: 500;';
  const notesTextarea = document.createElement('textarea');
  notesTextarea.id = 'personal-notes';
  notesTextarea.placeholder = 'Add your own notes about this word...';
  notesTextarea.style.cssText = 'width: 100%; height: 60px; padding: 8px; border: 1px solid #ddd; border-radius: 4px; resize: vertical; box-sizing: border-box;';
  
  notesDiv.appendChild(notesLabel);
  notesDiv.appendChild(notesTextarea);
  
  // Buttons div
  const buttonsDiv = document.createElement('div');
  buttonsDiv.style.cssText = 'display: flex; gap: 10px; justify-content: flex-end;';
  const cancelButton = document.createElement('button');
  cancelButton.id = 'cancel-save';
  cancelButton.textContent = 'Cancel';
  cancelButton.style.cssText = 'padding: 10px 20px; border: 1px solid #ddd; background: white; border-radius: 4px; cursor: pointer;';
  const confirmButton = document.createElement('button');
  confirmButton.id = 'confirm-save';
  confirmButton.textContent = 'Save Word';
  confirmButton.style.cssText = 'padding: 10px 20px; border: none; background: #4CAF50; color: white; border-radius: 4px; cursor: pointer;';
  
  buttonsDiv.appendChild(cancelButton);
  buttonsDiv.appendChild(confirmButton);
  
  // Assemble all elements
  saveContent.appendChild(titleH3);
  saveContent.appendChild(categoryDiv);
  saveContent.appendChild(newCategoryDiv);
  saveContent.appendChild(notesDiv);
  saveContent.appendChild(buttonsDiv);

  saveModal.appendChild(saveContent);
  document.body.appendChild(saveModal);

  // Event handlers
  document.getElementById('cancel-save').onclick = () => saveModal.remove();
  document.getElementById('confirm-save').onclick = async () => {
    const categorySelect = document.getElementById('category-select');
    const newCategoryInput = document.getElementById('new-category');
    const notesInput = document.getElementById('personal-notes');
    
    let selectedCategory = newCategoryInput.value.trim() || categorySelect.value;
    
    if (!selectedCategory) {
      selectedCategory = 'General';
    }
    
    await saveWordToList(word, explanation, selectedCategory, notesInput.value.trim(), context, provider);
    saveModal.remove();
    
    // Show success message
    showTemporaryMessage('Word saved successfully!', 'success');
  };

  // Close on outside click
  saveModal.onclick = (e) => {
    if (e.target === saveModal) {
      saveModal.remove();
    }
  };
}

// Save word to storage
async function saveWordToList(word, explanation, category, notes, context = null, provider = null) {
  const storage = await browser.storage.local.get(['wordLists']);
  const wordLists = storage.wordLists || {};
  
  if (!wordLists[category]) {
    wordLists[category] = [];
  }
  
  const formInfo = getWordFormInfo(word);
  const baseWord = formInfo.base;

  const finalExplanation = addWordInfoToExplanation(word, explanation);

  // Check if word already exists in this category with same provider
  const existingIndex = wordLists[category].findIndex(item =>
    item.word.toLowerCase() === baseWord.toLowerCase() && item.provider === provider);
  
  const wordData = {
    word: baseWord,
    originalForm: word,
    provider: provider,
    status: existingIndex >= 0 ? 'updated' : 'new',
    explanation: finalExplanation,
    notes: notes,
    context: context, // Store context information
    dateAdded: new Date().toISOString(),
    reviewCount: 0,
    lastReviewed: null,
    difficulty: 'new', // new, learning, mastered
    nextReview: new Date().toISOString(), // Make immediately available for review
    easeFactor: 2.5, // Initial ease factor for spaced repetition
    interval: 1 // Initial interval
  };
  
  if (existingIndex >= 0) {
    // Update existing word
    wordLists[category][existingIndex] = { ...wordLists[category][existingIndex], ...wordData, dateAdded: wordLists[category][existingIndex].dateAdded };
  } else {
    // Add new word
    wordLists[category].push(wordData);
  }
  
  await browser.storage.local.set({ wordLists });
}

// Show temporary message
function showTemporaryMessage(message, type = 'success') {
  const msgDiv = document.createElement('div');
  msgDiv.style.cssText = `
    position: fixed;
    top: 20px;
    right: 20px;
    background: ${type === 'success' ? '#4CAF50' : '#f44336'};
    color: white;
    padding: 12px 20px;
    border-radius: 4px;
    box-shadow: 0 2px 10px rgba(0,0,0,0.2);
    z-index: 2147483649;
    font-family: -apple-system, BlinkMacSystemFont, 'Segoe UI', Roboto, sans-serif;
    animation: slideInRight 0.3s ease-out;
  `;
  msgDiv.textContent = message;
  
  // Add animation styles
  const styleSheet = document.createElement('style');
  styleSheet.textContent = `
    @keyframes slideInRight {
      from { transform: translateX(100%); opacity: 0; }
      to { transform: translateX(0); opacity: 1; }
    }
  `;
  document.head.appendChild(styleSheet);
  
  document.body.appendChild(msgDiv);
  
  setTimeout(() => {
    msgDiv.remove();
    styleSheet.remove();
  }, 3000);
}

// Extract context around selected text for better definitions
function extractContext(selectedText) {
  try {
    const selection = window.getSelection();
    if (!selection.rangeCount) return null;
    
    const range = selection.getRangeAt(0);
    const container = range.commonAncestorContainer;
    
    // Get the text content of the parent element or document
    let contextElement = container.nodeType === Node.TEXT_NODE ? container.parentElement : container;
    
    // Try to find a meaningful parent (paragraph, div, article, etc.)
    while (contextElement && contextElement !== document.body) {
      const tagName = contextElement.tagName?.toLowerCase();
      if (['p', 'div', 'article', 'section', 'main', 'td', 'li'].includes(tagName)) {
        break;
      }
      contextElement = contextElement.parentElement;
    }
    
    if (!contextElement) return null;
    
    // Get the full text content
    const fullText = contextElement.textContent || '';
    const selectedIndex = fullText.toLowerCase().indexOf(selectedText.toLowerCase());
    
    if (selectedIndex === -1) return null;
    
    // Extract context: 150 characters before and after the selected text
    const contextBefore = fullText.substring(Math.max(0, selectedIndex - 150), selectedIndex).trim();
    const contextAfter = fullText.substring(selectedIndex + selectedText.length, selectedIndex + selectedText.length + 150).trim();
    
    // Only return context if we have meaningful surrounding text
    if (contextBefore.length < 10 && contextAfter.length < 10) return null;
    
    return {
      before: contextBefore,
      after: contextAfter,
      fullSentence: extractSentence(fullText, selectedIndex, selectedText.length)
    };
  } catch (error) {
    console.warn('Could not extract context:', error);
    return null;
  }
}

// Extract the full sentence containing the selected text
function extractSentence(text, selectedIndex, selectedLength) {
  try {
    // Find sentence boundaries (. ! ? followed by space or end)
    const sentenceEndBefore = text.lastIndexOf('.', selectedIndex);
    const exclamationBefore = text.lastIndexOf('!', selectedIndex);
    const questionBefore = text.lastIndexOf('?', selectedIndex);
    
    const sentenceStart = Math.max(
      sentenceEndBefore !== -1 ? sentenceEndBefore + 1 : 0,
      exclamationBefore !== -1 ? exclamationBefore + 1 : 0,
      questionBefore !== -1 ? questionBefore + 1 : 0,
      0
    );
    
    const afterSelectedText = selectedIndex + selectedLength;
    const sentenceEndAfter = text.indexOf('.', afterSelectedText);
    const exclamationAfter = text.indexOf('!', afterSelectedText);
    const questionAfter = text.indexOf('?', afterSelectedText);
    
    let sentenceEnd = text.length;
    [sentenceEndAfter, exclamationAfter, questionAfter].forEach(pos => {
      if (pos !== -1 && pos < sentenceEnd) {
        sentenceEnd = pos + 1;
      }
    });
    
    const sentence = text.substring(sentenceStart, sentenceEnd).trim();
    return sentence.length > 10 ? sentence : null;
  } catch (error) {
    return null;
  }
}

// Listen for messages from background script
browser.runtime.onMessage.addListener(async (message) => {
  if (message.command === "explainSelectedText") {
    const selectedText = message.text;
    
    // Get settings from storage
    const settings = await browser.storage.local.get(["selectedProvider", "prompt", "providers", "learningSettings"]);
    
    // Debug logging to understand the issue
    console.log('Settings loaded:', {
      selectedProvider: settings.selectedProvider,
      hasProviders: !!settings.providers,
      providers: settings.providers
    });
    
    const hasAPIKey = Object.values(settings.providers || {}).some(p => p.enabled && p.apiKey && p.apiKey.trim().length > 0);
    
    console.log('API Key check result:', hasAPIKey);
    
    // Show loading message immediately only if we have an API key
    if (hasAPIKey) {
      createResponseModal(selectedText, "Loading explanation...");
    }

    try {
      if (hasAPIKey) {
        // Extract context around the selected text only if enabled
        const learningSettings = settings.learningSettings || {};
        const context = learningSettings.contextAwareDefinitions ? extractContext(selectedText) : null;

        // Build prompt for logging
        let finalPrompt = (settings.prompt || '').replace(/X_WORD_X/g, selectedText);
        if (context) {
          let contextInfo = "\n\nCONTEXT INFORMATION:";
          if (context.fullSentence) {
            contextInfo += `\nThe word appears in this sentence: "${context.fullSentence}"`;
          }
          if (context.before && context.after) {
            contextInfo += `\nSurrounding text: "...${context.before} [${selectedText}] ${context.after}..."`;
          }
          contextInfo += "\n\nPlease provide a definition that is appropriate for this specific context. Consider how the word is being used in this particular situation.";
          finalPrompt += contextInfo;
        }
        console.log('LLM Prompt:', finalPrompt);

        // Send request to background script to call LLM API with context (already has fallback)
        const response = await browser.runtime.sendMessage({
          command: "callLLMAPI",
          text: selectedText,
          context: context,
          settings: settings
        });

        if (response && typeof response === 'object') {
          console.log('LLM Response from', response.provider + ':', response.text);
          createResponseModal(selectedText, response.text, context, response.provider);
        } else {
          console.log('LLM Response:', response);
          createResponseModal(selectedText, response, context, null);
        }
      } else {
        // No API key configured, directly use free dictionary API
        console.log('No API key found, using free dictionary service');
        
        // Show loading message for dictionary lookup
        createResponseModal(selectedText, "Loading definition from dictionary...", null, 'FreeDictionary');
        
        try {
          const dictionaryResponse = await browser.runtime.sendMessage({
            command: 'callFreeDictionaryAPI',
            text: selectedText
          });

          console.log('Dictionary Response:', dictionaryResponse);

          // Update modal with dictionary response
          createResponseModal(selectedText, dictionaryResponse, null, 'FreeDictionary');
        } catch (dictError) {
          console.error('Dictionary API failed:', dictError);
          const errorMessage = `Unable to get definition for "${selectedText}". Dictionary service is unavailable. Please check your internet connection or configure an LLM API key for enhanced explanations.`;
          createResponseModal(selectedText, errorMessage, null, 'FreeDictionary');
        }
        return; // Exit early to prevent error handling
      }
    } catch (error) {
      console.error('Error getting explanation:', error);
      
      // Show fallback status message
      updateModalWithStatus(selectedText, 'Trying backup dictionary service...', 'info');
      
      try {
        // Fallback to free dictionary API
        console.log('LLM API failed, trying free dictionary fallback');
        const fallbackResponse = await browser.runtime.sendMessage({
          command: 'callFreeDictionaryAPI',
          text: selectedText
        });

        console.log('Dictionary Response:', fallbackResponse);

        // Update modal with dictionary response
        createResponseModal(selectedText, fallbackResponse, null, 'FreeDictionary');
      } catch (dictError) {
        console.error('Both LLM and dictionary APIs failed:', dictError);
        const errorMessage = `Unable to get explanation for "${selectedText}". Both AI service and dictionary lookup failed. Please check your internet connection or try again later.`;
        createResponseModal(selectedText, errorMessage, null, 'FreeDictionary');
      }
    }
  }
});

// Export Modal Function
function showExportModal(selectedText, response) {
  // Remove any existing export modal
  const existingExportModal = document.getElementById('smartdefine-export-modal');
  if (existingExportModal) {
    existingExportModal.remove();
  }

  // Create export modal
  const exportModal = document.createElement('div');
  exportModal.id = 'smartdefine-export-modal';
  exportModal.style.cssText = `
    position: fixed;
    top: 0;
    left: 0;
    width: 100%;
    height: 100%;
    background-color: rgba(0, 0, 0, 0.6);
    z-index: 2147483648;
    display: flex;
    justify-content: center;
    align-items: center;
    backdrop-filter: blur(4px);
    animation: fadeIn 0.3s ease-out;
  `;

  const exportContent = document.createElement('div');
  exportContent.style.cssText = `
    background: white;
    padding: 30px;
    border-radius: 16px;
    width: 90%;
    max-width: 400px;
    box-shadow: 0 25px 50px -12px rgba(0, 0, 0, 0.25);
    font-family: -apple-system, BlinkMacSystemFont, 'Segoe UI', Roboto, sans-serif;
    animation: slideIn 0.3s ease-out;
  `;

  const exportTitle = document.createElement('h3');
  exportTitle.textContent = `Export "${selectedText}"`;
  exportTitle.style.cssText = `
    margin: 0 0 20px 0;
    font-size: 20px;
    color: #333;
    text-align: center;
  `;

  const exportOptions = document.createElement('div');
  exportOptions.style.cssText = `
    display: grid;
    gap: 15px;
    margin-bottom: 20px;
  `;

  // Create export format buttons
  const formats = [
    { id: 'txt', name: 'TXT File', icon: '📄', description: 'Plain text format' },
    { id: 'pdf', name: 'PDF File', icon: '📕', description: 'HTML template for PDF printing' },
    { id: 'flashcard', name: 'Flashcard', icon: '🃏', description: 'Printable flashcard HTML' }
  ];

  formats.forEach(format => {
    const formatButton = document.createElement('button');
    formatButton.style.cssText = `
      padding: 15px 20px;
      border: 2px solid #e0e0e0;
      border-radius: 10px;
      background: white;
      cursor: pointer;
      transition: all 0.3s ease;
      text-align: left;
      display: flex;
      align-items: center;
      gap: 15px;
      font-size: 16px;
    `;

    // Create button content safely
    const iconSpan = document.createElement('span');
    iconSpan.style.fontSize = '24px';
    iconSpan.textContent = format.icon;
    
    const contentDiv = document.createElement('div');
    const nameDiv = document.createElement('div');
    nameDiv.style.cssText = 'font-weight: 600; color: #333;';
    nameDiv.textContent = format.name;
    const descDiv = document.createElement('div');
    descDiv.style.cssText = 'font-size: 14px; color: #666;';
    descDiv.textContent = format.description;
    
    contentDiv.appendChild(nameDiv);
    contentDiv.appendChild(descDiv);
    formatButton.appendChild(iconSpan);
    formatButton.appendChild(contentDiv);

    formatButton.onmouseover = () => {
      formatButton.style.borderColor = '#2196F3';
      formatButton.style.background = '#f8f9ff';
    };
    formatButton.onmouseout = () => {
      formatButton.style.borderColor = '#e0e0e0';
      formatButton.style.background = 'white';
    };

    if (format.id === 'txt') {
      formatButton.onclick = () => {
        exportToTXT(selectedText, response);
        exportModal.remove();
      };
    } else if (format.id === 'pdf') {
      formatButton.onclick = () => {
        exportToPDFContent(selectedText, response);
        exportModal.remove();
      };
    } else if (format.id === 'flashcard') {
      formatButton.onclick = () => {
        exportToFlashcard(selectedText, response);
        exportModal.remove();
      };
    } else {
      formatButton.onclick = () => {
        showMessage('This export format is coming soon!', 'info');
      };
      formatButton.style.opacity = '0.6';
      formatButton.style.cursor = 'not-allowed';
    }

    exportOptions.appendChild(formatButton);
  });

  const cancelButton = document.createElement('button');
  cancelButton.textContent = 'Cancel';
  cancelButton.style.cssText = `
    width: 100%;
    padding: 12px;
    border: 1px solid #ddd;
    border-radius: 8px;
    background: #f8f9fa;
    color: #666;
    cursor: pointer;
    font-size: 16px;
    transition: all 0.3s ease;
  `;
  cancelButton.onmouseover = () => {
    cancelButton.style.background = '#e9ecef';
  };
  cancelButton.onmouseout = () => {
    cancelButton.style.background = '#f8f9fa';
  };
  cancelButton.onclick = () => exportModal.remove();

  exportContent.appendChild(exportTitle);
  exportContent.appendChild(exportOptions);
  exportContent.appendChild(cancelButton);
  exportModal.appendChild(exportContent);
  document.body.appendChild(exportModal);

  // Close on outside click
  exportModal.onclick = (e) => {
    if (e.target === exportModal) {
      exportModal.remove();
    }
  };

  // Close on escape key
  const escapeHandler = (e) => {
    if (e.key === 'Escape') {
      exportModal.remove();
      document.removeEventListener('keydown', escapeHandler);
    }
  };
  document.addEventListener('keydown', escapeHandler);
}

// Export to TXT function
function exportToTXT(selectedText, response) {
  const prepared = addWordInfoToExplanation(selectedText, response);
  const content = `${selectedText}\n\n${cleanMarkdownText(prepared)}\n\nExported from SmartDefine Extension\nDate: ${new Date().toLocaleDateString()}`;
  downloadFile(content, `${selectedText}.txt`, 'text/plain');
  showMessage(`"${selectedText}" exported to TXT!`, 'success');
}

// Export to PDF function (downloads HTML file for printing to PDF)
function exportToPDFContent(selectedText, response) {
  try {
    const htmlContent = generateSingleWordPDFContent(selectedText, response);
    const filename = `${selectedText}_SmartDefine.html`;
    
    // Download as HTML file that can be opened and printed to PDF
    downloadFile(htmlContent, filename, 'text/html');
    showMessage(`📄 PDF template downloaded! Open "${filename}" in your browser and press Ctrl+P (Cmd+P on Mac) to save as PDF.`, 'success');
    
  } catch (error) {
    console.error('PDF export error:', error);
    showMessage('PDF export failed. Please try again.', 'error');
  }
}


// Export to Flashcard function - downloads HTML file for viewing and printing
function exportToFlashcard(selectedText, response) {
  try {
    const flashcardContent = generateFlashcardHTML(selectedText, response);
    const filename = `${selectedText}_Flashcard.html`;
    
    // Download as HTML file that can be opened for viewing and printing
    downloadFile(flashcardContent, filename, 'text/html');
    showMessage(`🃏 Flashcard downloaded! Open "${filename}" in your browser to view and print your flashcard.`, 'success');
    
  } catch (error) {
    console.error('Flashcard export error:', error);
    showMessage('Flashcard export failed. Please try again.', 'error');
  }
}

// Helper function to escape HTML characters
function escapeHtml(text) {
  if (!text) return '';
  return text
    .replace(/&/g, '&amp;')
    .replace(/</g, '&lt;')
    .replace(/>/g, '&gt;')
    .replace(/"/g, '&quot;')
    .replace(/'/g, '&#39;');
}

// Generate PDF content for single word
function generateSingleWordPDFContent(selectedText, response) {
  try {
    const prepared = addWordInfoToExplanation(selectedText, response);
    const cleanResponse = cleanMarkdownText(prepared) || 'No explanation available';
    const safeSelectedText = escapeHtml(selectedText);
    const safeCleanResponse = escapeHtml(cleanResponse);
    
    return `<!DOCTYPE html>
<html lang="en">
<head>
  <meta charset="UTF-8">
  <meta name="viewport" content="width=device-width, initial-scale=1.0">
  <title>${safeSelectedText} - SmartDefine</title>
  <style>
    @media print {
      body { margin: 0; padding: 20px; font-family: Arial, sans-serif; }
      .no-print { display: none; }
    }
    @media screen {
      body { margin: 20px; }
    }
    body { 
      font-family: Arial, sans-serif; 
      line-height: 1.6; 
      color: #333; 
      max-width: 700px; 
      margin: 0 auto; 
      padding: 20px;
    }
    .header { 
      text-align: center; 
      margin-bottom: 30px; 
      border-bottom: 2px solid #2196F3; 
      padding-bottom: 15px; 
    }
    .word-title { 
      font-size: 36px; 
      font-weight: bold; 
      color: #2196F3; 
      margin: 0; 
    }
    .explanation { 
      margin: 20px 0; 
      padding: 20px; 
      border: 1px solid #ddd; 
      border-radius: 8px; 
      background: #fff;
      white-space: pre-wrap;
      word-wrap: break-word;
    }
    .footer { 
      text-align: center; 
      margin-top: 40px; 
      font-size: 12px; 
      color: #999; 
      border-top: 1px solid #eee;
      padding-top: 15px;
    }
    .print-button {
      background: #2196F3;
      color: white;
      border: none;
      padding: 10px 20px;
      border-radius: 5px;
      cursor: pointer;
      margin: 20px auto;
      display: block;
    }
  </style>
</head>
<body>
  <button id="printToPdfBtn" class="print-button no-print">🖨️ Print to PDF</button>
  
  <div class="header">
    <div class="word-title">${safeSelectedText}</div>
  </div>
  
  <div class="explanation">
${safeCleanResponse}
  </div>
  
  <div class="footer">
    Generated by SmartDefine Browser Extension on ${new Date().toLocaleDateString()}
  </div>
  
  <script>
    document.addEventListener('DOMContentLoaded', () => {
      const printBtn = document.getElementById('printToPdfBtn');
      if (printBtn) {
        printBtn.addEventListener('click', () => {
          window.print();
        });
      }
    });
  </script>
</body>
</html>`;
  } catch (error) {
    console.error('Error generating PDF content:', error);
    return `<!DOCTYPE html><html><head><title>Error</title></head><body><h1>Error generating PDF content</h1><p>${error.message}</p></body></html>`;
  }
}

// Generate flashcard HTML
function generateFlashcardHTML(selectedText, response) {
  try {
    const meaning = extractSimpleMeaning(response) || 'Definition';
    const cleanResponse = cleanMarkdownText(response) || 'No explanation available';
    const safeSelectedText = escapeHtml(selectedText);
    const safeMeaning = escapeHtml(meaning);
    const safeCleanResponse = escapeHtml(cleanResponse);
    
    // Truncate explanation for flashcard
    const truncatedExplanation = safeCleanResponse.length > 200 
      ? safeCleanResponse.substring(0, 200) + '...' 
      : safeCleanResponse;
    
    return `<!DOCTYPE html>
<html lang="en">
<head>
  <meta charset="UTF-8">
  <meta name="viewport" content="width=device-width, initial-scale=1.0">
  <title>Flashcard: ${safeSelectedText}</title>
  <style>
    @media print {
      body { margin: 0; padding: 0; }
      .flashcard { page-break-after: always; }
      .no-print { display: none; }
    }
    @media screen {
      body { margin: 20px; }
    }
    body { 
      font-family: Arial, sans-serif; 
      margin: 0; 
      padding: 20px; 
      background: #f5f5f5;
    }
    .print-button {
      background: #2196F3;
      color: white;
      border: none;
      padding: 10px 20px;
      border-radius: 5px;
      cursor: pointer;
      margin: 20px auto;
      display: block;
    }
    .instructions {
      text-align: center;
      margin: 20px 0;
      padding: 15px;
      background: #e3f2fd;
      border-radius: 8px;
      color: #1976d2;
    }
    .flashcard { 
      width: 3.5in; 
      height: 2.5in; 
      border: 2px solid #333; 
      border-radius: 8px; 
      margin: 20px auto; 
      padding: 15px; 
      display: flex; 
      flex-direction: column; 
      justify-content: center; 
      text-align: center; 
      box-sizing: border-box;
      background: white;
      position: relative;
      box-shadow: 0 2px 4px rgba(0,0,0,0.1);
    }
    .front .word { 
      font-size: 28px; 
      font-weight: bold; 
      color: #2196F3; 
      margin-bottom: 10px; 
      word-wrap: break-word;
    }
    .front .category {
      font-size: 14px;
      color: #666;
      margin-top: 10px;
    }
    .back .meaning { 
      font-size: 16px; 
      font-weight: bold; 
      margin-bottom: 12px; 
      color: #333;
      word-wrap: break-word;
    }
    .back .explanation { 
      font-size: 12px; 
      line-height: 1.4; 
      color: #555;
      word-wrap: break-word;
      overflow: hidden;
    }
    .label { 
      position: absolute; 
      top: 8px; 
      left: 8px; 
      font-size: 10px; 
      color: #999; 
      font-weight: bold;
    }
    .footer-instructions {
      text-align: center; 
      margin-top: 30px; 
      font-size: 12px; 
      color: #666;
      padding: 15px;
      background: #fff;
      border-radius: 8px;
      border: 1px dashed #ccc;
    }
  </style>
</head>
<body>
  <button id="printFlashcardsBtn" class="print-button no-print">🖨️ Print Flashcards</button>
  
  <div class="instructions no-print">
    <strong>📋 Instructions:</strong> Print this page, then cut along the borders and fold to create double-sided flashcards
  </div>
  
  <!-- Front of flashcard -->
  <div class="flashcard front">
    <div class="label">FRONT</div>
    <div class="word">${safeSelectedText}</div>
    <div class="category">Word to Learn</div>
  </div>
  
  <!-- Back of flashcard -->
  <div class="flashcard back">
    <div class="label">BACK</div>
    <div class="meaning">${safeMeaning}</div>
    <div class="explanation">${truncatedExplanation}</div>
  </div>
  
  <div class="footer-instructions">
    <strong>💡 How to use:</strong><br>
    1. Cut out each flashcard along the border<br>
    2. Fold the front and back together<br>
    3. Test yourself by reading the word and trying to recall the definition<br>
    4. Check your answer by flipping to the back
  </div>
  
  <script>
    document.addEventListener('DOMContentLoaded', () => {
      const printBtn = document.getElementById('printFlashcardsBtn');
      if (printBtn) {
        printBtn.addEventListener('click', () => {
          window.print();
        });
      }
    });
  </script>
</body>
</html>`;
  } catch (error) {
    console.error('Error generating flashcard content:', error);
    return `<!DOCTYPE html><html><head><title>Error</title></head><body><h1>Error generating flashcard content</h1><p>${error.message}</p></body></html>`;
  }
}

// Clean markdown text for readable output
function cleanMarkdownText(text) {
  return text
    // Remove markdown headers
    .replace(/#{1,6}\s*/g, '')
    // Remove markdown bold
    .replace(/\*\*(.*?)\*\*/g, '$1')
    // Remove markdown italic
    .replace(/\*(.*?)\*/g, '$1')
    // Remove markdown list markers
    .replace(/^[-*+]\s+/gm, '• ')
    // Clean up extra whitespace
    .replace(/\n\s*\n/g, '\n\n')
    .trim();
}

// Extract simple meaning from response
function extractSimpleMeaning(response) {
  const cleanText = cleanMarkdownText(response);
  const lines = cleanText.split('\n');
  
  // Look for meaning section
  for (let i = 0; i < lines.length; i++) {
    const line = lines[i].trim();
    if (line.toLowerCase().includes('meaning') && i + 1 < lines.length) {
      const meaningLine = lines[i + 1].trim();
      if (meaningLine && !meaningLine.toLowerCase().includes('respelling')) {
        return meaningLine;
      }
    }
  }
  
  // Fallback: return first non-empty line
  const firstLine = lines.find(line => line.trim().length > 0);
  return firstLine || 'Definition not available';
}

// Download file helper
function downloadFile(content, filename, contentType) {
  const blob = new Blob([content], { type: contentType });
  const url = URL.createObjectURL(blob);
  const a = document.createElement('a');
  a.href = url;
  a.download = filename;
  a.style.display = 'none';
  document.body.appendChild(a);
  a.click();
  document.body.removeChild(a);
  URL.revokeObjectURL(url);
}

// Message display function
function showMessage(message, type = 'info') {
  const messageDiv = document.createElement('div');
  messageDiv.style.cssText = `
    position: fixed;
    top: 20px;
    right: 20px;
    padding: 12px 20px;
    border-radius: 8px;
    color: white;
    font-weight: 500;
    z-index: 2147483649;
    animation: slideIn 0.3s ease-out;
    background: ${type === 'success' ? '#4CAF50' : type === 'error' ? '#f44336' : '#2196F3'};
    font-family: -apple-system, BlinkMacSystemFont, 'Segoe UI', Roboto, sans-serif;
    box-shadow: 0 4px 12px rgba(0, 0, 0, 0.15);
  `;
  messageDiv.textContent = message;
  document.body.appendChild(messageDiv);
  
  setTimeout(() => {
    messageDiv.remove();
  }, 3000);
}

// Audio pronunciation function - using the same system as Word List View
async function playPronunciation(word, response) {
  try {
    const audioPlayed = await tryMerriamWebsterAudio(word);
    if (audioPlayed) return;
    playWebSpeechPronunciation(word, response);
  } catch (error) {
    playWebSpeechPronunciation(word, response);
  }
}

async function tryMerriamWebsterAudio(word) {
  try {
    const response = await fetch(`https://www.dictionaryapi.com/api/v3/references/collegiate/json/${word}?key=your-api-key`);
    // This would need a real API key to work
    return false; // Fallback for now
  } catch (error) {
    return false;
  }
}

function playWebSpeechPronunciation(word, response) {
  if ('speechSynthesis' in window) {
    const utterance = new SpeechSynthesisUtterance(word);
    utterance.rate = 0.8;
    utterance.pitch = 1;
    utterance.volume = 1;
    speechSynthesis.speak(utterance);
  }
}




// Show loading message
function showLoadingMessage(message) {
  const loadingDiv = document.createElement('div');
  loadingDiv.id = 'smartdefine-loading';
  loadingDiv.style.cssText = `
    position: fixed;
    top: 20px;
    right: 20px;
    background: #2196F3;
    color: white;
    padding: 12px 20px;
    border-radius: 8px;
    font-family: -apple-system, BlinkMacSystemFont, 'Segoe UI', Roboto, sans-serif;
    font-size: 14px;
    font-weight: 500;
    z-index: 2147483647;
    box-shadow: 0 4px 12px rgba(33, 150, 243, 0.3);
    animation: slideInRight 0.3s ease-out;
  `;
  loadingDiv.textContent = message;
  document.body.appendChild(loadingDiv);
}

// Hide loading message
function hideLoadingMessage() {
  const loadingDiv = document.getElementById('smartdefine-loading');
  if (loadingDiv) {
    loadingDiv.remove();
  }
}

// Show error message
function showErrorMessage(message) {
  const errorDiv = document.createElement('div');
  errorDiv.style.cssText = `
    position: fixed;
    top: 20px;
    right: 20px;
    background: #f44336;
    color: white;
    padding: 12px 20px;
    border-radius: 8px;
    font-family: -apple-system, BlinkMacSystemFont, 'Segoe UI', Roboto, sans-serif;
    font-size: 14px;
    font-weight: 500;
    z-index: 2147483647;
    box-shadow: 0 4px 12px rgba(244, 67, 54, 0.3);
    animation: slideInRight 0.3s ease-out;
  `;
  errorDiv.textContent = message;
  document.body.appendChild(errorDiv);
  
  setTimeout(() => {
    errorDiv.remove();
  }, 5000);
}

// Update existing modal with status message (creates a nice in-modal status update)
function updateModalWithStatus(selectedText, statusMessage, type = 'info') {
  const existingModal = document.getElementById('smartdefine-modal');
  if (!existingModal) {
    // If no modal exists, create one with the status
    createResponseModal(selectedText, generateStatusHTML(statusMessage, type));
    return;
  }

  // Find the content area and update it
  const contentArea = existingModal.querySelector('.smartdefine-content-area');
  if (contentArea) {
    safeSetHTML(contentArea, generateStatusHTML(statusMessage, type));
  }
}

// Generate status HTML with proper styling and animations
function generateStatusHTML(message, type = 'info') {
  const icons = {
    info: '🔄',
    success: '✅', 
    warning: '⚠️',
    error: '❌'
  };

  const colors = {
    info: '#2196F3',
    success: '#4CAF50',
    warning: '#FF9800', 
    error: '#f44336'
  };

  return `
    <div style="text-align: center; padding: 40px;">
      <div style="display: inline-block; position: relative; margin-bottom: 20px;">
        <div style="
          width: 60px; 
          height: 60px; 
          border: 4px solid #f3f3f3; 
          border-top: 4px solid ${colors[type]}; 
          border-radius: 50%; 
          animation: spin 1s linear infinite;
          margin: 0 auto;
        "></div>
        <div style="
          position: absolute;
          top: 50%;
          left: 50%;
          transform: translate(-50%, -50%);
          font-size: 24px;
        ">${icons[type]}</div>
      </div>
      
      <p style="
        margin: 0;
        color: ${colors[type]};
        font-size: 16px;
        font-weight: 500;
        line-height: 1.5;
      ">${message}</p>
      
      <div style="
        margin-top: 12px;
        font-size: 14px;
        color: #666;
        opacity: 0.8;
      ">Please wait...</div>
      
      <style>
        @keyframes spin { 
          100% { transform: rotate(360deg); } 
        }
      </style>
    </div>
  `;
}<|MERGE_RESOLUTION|>--- conflicted
+++ resolved
@@ -718,10 +718,6 @@
         li.appendChild(convertMarkdownToDOM(text));
         listEl.appendChild(li);
       });
-<<<<<<< HEAD
-
-=======
->>>>>>> fb96579d
       fragment.appendChild(listEl);
     } else {
       const p = createElement('p', {
